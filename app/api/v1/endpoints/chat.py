--- conflicted
+++ resolved
@@ -211,15 +211,7 @@
             role=MessageRole.ASSISTANT,
             chat_id=chat_id,
             user_id=None,  # AI message
-<<<<<<< HEAD
-            extra_metadata=ai_metadata,
-=======
-            extra_metadata={
-                "tokens_used": ai_response_data["tokens_used"],
-                "model_used": ai_response_data["model_used"],
-                "category": ai_response_data["category"],
-            },
->>>>>>> 744d3264
+ main
         )
         db.add(ai_message)
         
