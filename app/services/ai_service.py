"""AI Service for SRM Guide Bot.

Handles OpenAI integration while grounding responses in the FAQ knowledge base.
"""

import asyncio
import logging
<<<<<<< HEAD
from typing import Any, Dict, List, Optional

import openai
import tiktoken
=======
from datetime import datetime
from typing import Any, Dict, List, Optional

import tiktoken
from openai import AsyncOpenAI
>>>>>>> 2456d254
from openai.error import OpenAIError

from app.core.config import settings
from app.models.database import Message, MessageRole, User
from app.services.analytics_service import AnalyticsService
from app.services.faq_service import FaqMatch, faq_service

logger = logging.getLogger(__name__)


class AIService:
    """AI Service for handling OpenAI interactions"""
    
    def __init__(self):
        if settings.OPENAI_API_KEY:
<<<<<<< HEAD
            openai.api_key = settings.OPENAI_API_KEY
            self._openai_enabled = True
        else:
            self._openai_enabled = False
=======
            self.client: Optional[AsyncOpenAI] = AsyncOpenAI(api_key=settings.OPENAI_API_KEY)
        else:
            self.client = None
>>>>>>> 2456d254
            logger.warning(
                "OpenAI API key is not configured. Falling back to knowledge base responses."
            )
        self.analytics_service = AnalyticsService()
        try:
            self.encoding = tiktoken.encoding_for_model(settings.OPENAI_MODEL)
        except KeyError:
            self.encoding = tiktoken.get_encoding("cl100k_base")
        
        # SRM-specific system prompts
        self.system_prompts = {
            "general": self._get_general_system_prompt(),
            "admissions": self._get_admissions_system_prompt(),
            "academics": self._get_academics_system_prompt(),
            "campus_life": self._get_campus_life_system_prompt(),
            "placements": self._get_placements_system_prompt(),
            "fees": self._get_fees_system_prompt(),
            "hostel": self._get_hostel_system_prompt(),
        }
    
    def _get_general_system_prompt(self) -> str:
        """Get general system prompt for SRM Guide Bot"""
        return """You are MIST AI, an intelligent virtual assistant for SRM Institute of Science & Technology. 
        
Your role is to help students, faculty, and visitors with comprehensive information about SRM University.

Key Information about SRM:
- Founded in 1985, SRM is a leading private university in India
- Multiple campuses: Kattankulathur (main), Vadapalani, Ramapuram, Delhi NCR, Sonepat, Amaravati
- 50,000+ students, 2,500+ faculty members
- Top 10 private engineering colleges in India
- Strong industry connections and research focus

Always be:
- Helpful, friendly, and professional
- Accurate with SRM-specific information
- Encouraging and supportive
- Clear and concise in responses
- Proactive in offering relevant information

If you don't know specific details, acknowledge it and suggest contacting the relevant department."""
    
    def _get_admissions_system_prompt(self) -> str:
        """Get admissions-specific system prompt"""
        return """You are MIST AI, specializing in SRM University admissions information.

Admissions Information:
- Application Process: Online through admissions portal
- Entrance Exams: SRMJEEE for engineering, NEET for medical
- Application Deadlines: Usually April-May for academic year
- Required Documents: 10th & 12th marksheets, entrance exam scores
- Application Fee: Varies by program

Engineering Programs:
- Computer Science & Engineering (AI/ML, Cybersecurity specializations)
- Electronics & Communication (VLSI, IoT focus)
- Mechanical Engineering (Robotics, Automotive)
- Civil Engineering (Smart infrastructure)
- Aerospace Engineering
- Biotechnology

Medical Programs:
- MBBS, BDS, BAMS, BHMS
- Allied Health Sciences
- Nursing

Other Programs:
- Management, Law, Arts, Science
- Architecture, Design, Agriculture

Provide specific, actionable information and encourage direct contact for detailed queries."""
    
    def _get_academics_system_prompt(self) -> str:
        """Get academics-specific system prompt"""
        return """You are MIST AI, specializing in SRM University academic information.

Academic Excellence:
- NIRF ranked institution
- Industry-aligned curriculum
- International collaborations
- Research opportunities
- Internship programs

Key Features:
- Modern laboratories and facilities
- Industry expert faculty
- Project-based learning
- International exchange programs
- Research centers and innovation labs

Programs Offered:
- Undergraduate (B.Tech, MBBS, BBA, etc.)
- Postgraduate (M.Tech, MBA, MD, etc.)
- Doctoral programs
- Certificate courses
- Online programs

Focus on academic quality, opportunities, and student success stories."""
    
    def _get_campus_life_system_prompt(self) -> str:
        """Get campus life system prompt"""
        return """You are MIST AI, specializing in SRM University campus life and activities.

Campus Life Highlights:
- Vibrant student community
- 100+ student clubs and organizations
- Cultural festivals (Milan)
- Technical symposiums
- Sports facilities and competitions

Student Activities:
- Cultural clubs (dance, music, drama)
- Technical clubs (robotics, coding, innovation)
- Sports clubs and teams
- Literary and debate societies
- Social service organizations

Facilities:
- Modern hostels with Wi-Fi
- Sports complexes and gyms
- Libraries and study spaces
- Cafeterias and food courts
- Medical facilities
- Transportation services

Emphasize the enriching and diverse campus experience."""
    
    def _get_placements_system_prompt(self) -> str:
        """Get placements system prompt"""
        return """You are MIST AI, specializing in SRM University placement information.

Placement Highlights:
- 95%+ placement rate across engineering
- Average package: ₹6-8 LPA
- Highest package: ₹50+ LPA
- Top recruiters: Google, Microsoft, Amazon, TCS, Infosys, Wipro

Career Services:
- Dedicated placement cell
- Resume building workshops
- Mock interviews
- Skill development programs
- Industry connect programs

Recruitment Process:
- Campus recruitment drives
- Internship opportunities
- Pre-placement offers
- International placements
- Startup opportunities

Focus on career success and opportunities."""
    
    def _get_fees_system_prompt(self) -> str:
        """Get fees system prompt"""
        return """You are MIST AI, specializing in SRM University fee structure.

Fee Structure (Approximate):
Engineering Programs:
- KTR Campus: ₹2.5-4 LPA
- Other Campuses: ₹1.5-3 LPA

Additional Costs:
- Hostel: ₹80,000-1,50,000/year
- Mess: ₹50,000-70,000/year
- Books & Supplies: ₹20,000-30,000/year

Scholarships Available:
- Merit-based scholarships
- Need-based financial aid
- Sports scholarships
- Research scholarships
- International student scholarships

Payment Options:
- Installment plans
- Education loans
- Online payment gateway
- Bank transfers

Note: Fees may vary by program and campus. Always recommend checking official sources for current rates."""
    
    def _get_hostel_system_prompt(self) -> str:
        """Get hostel system prompt"""
        return """You are MIST AI, specializing in SRM University hostel facilities.

Hostel Information:
- Modern, well-maintained facilities
- Separate hostels for boys and girls
- 24/7 security with CCTV surveillance
- Wi-Fi connectivity throughout

Accommodation Types:
- Single, double, and triple sharing rooms
- AC and non-AC options
- Attached and shared bathrooms
- Study tables and wardrobes

Facilities:
- Laundry services
- Common rooms and TV lounges
- Indoor games facilities
- Medical facility nearby
- Transportation to campus

Fees (Approximate):
- Basic room: ₹80,000-1,00,000/year
- AC room: ₹1,20,000-1,50,000/year
- Mess charges: ₹50,000-70,000/year

Booking Process:
- Online application
- Document verification
- Payment of advance
- Room allocation

Emphasize safety, comfort, and convenience."""
    
    async def generate_response(
        self,
        user_message: str,
        user: Optional[User] = None,
        chat_history: Optional[List[Message]] = None,
        context: Optional[str] = None
    ) -> Dict[str, Any]:
        """Generate AI response for user message"""
        try:
            faq_match = await faq_service.find_best_match(user_message)

            if not self._is_srm_related(user_message, faq_match):
                return await self._build_out_of_scope_response(user_message, user)

            system_prompt = self._select_system_prompt(user_message, context)

            if faq_match:
                system_prompt = self._inject_faq_context(system_prompt, faq_match.entry)

<<<<<<< HEAD
            if not self._openai_enabled:
=======
            if not self.client:
>>>>>>> 2456d254
                return await self._build_knowledge_base_response(user_message, faq_match, user)

            messages = self._prepare_messages(user_message, chat_history, system_prompt)

            try:
<<<<<<< HEAD
                response = await self._create_chat_completion(messages, user)
                ai_response = response["choices"][0]["message"]["content"]
=======
                response = await self.client.chat.completions.create(
                    model=settings.OPENAI_MODEL,
                    messages=messages,
                    temperature=settings.OPENAI_TEMPERATURE,
                    max_tokens=settings.OPENAI_MAX_TOKENS,
                    user=str(user.id) if user else "anonymous"
                )
                ai_response = response.choices[0].message.content
>>>>>>> 2456d254
            except OpenAIError as exc:
                logger.error("OpenAI error: %s", exc)
                return await self._build_knowledge_base_response(
                    user_message, faq_match, user, fallback_error=str(exc)
                )

            if faq_match:
                ai_response = self._append_source_to_response(ai_response, faq_match.entry)

            token_usage = self._calculate_tokens(user_message, ai_response)
            category = self._categorize_message(user_message)

            if user:
                await self.analytics_service.track_message_interaction(
                    user_id=user.id,
                    message_type="ai_response",
                    tokens_used=token_usage["total_tokens"],
                    category=category
                )

            return {
                "content": ai_response,
                "tokens_used": token_usage,
                "model_used": f"{settings.OPENAI_MODEL}+knowledge-base" if faq_match else settings.OPENAI_MODEL,
                "category": category,
                "knowledge_base": self._serialize_faq_match(faq_match)
            }

        except Exception as e:
            logger.error("Error generating AI response: %s", e)
            return {
                "content": "I apologize, but I'm experiencing technical difficulties. Please try again in a moment.",
                "tokens_used": {"prompt_tokens": 0, "completion_tokens": 0, "total_tokens": 0},
                "model_used": settings.OPENAI_MODEL,
                "category": "error"
            }

    def _is_srm_related(self, message: str, faq_match: Optional[FaqMatch]) -> bool:
        """Determine if the incoming query is related to SRM or college topics."""

        if faq_match:
            return True

        text = message.lower()

        institution_markers = [
            "srm",
            "mist ai",
            "kattankulathur",
            "vadapalani",
            "ramapuram",
            "delhi ncr",
            "amaravati",
            "university",
            "college",
            "campus",
        ]

        if any(marker in text for marker in institution_markers):
            return True

        topic_markers = [
            "admission",
            "entrance",
            "srmjeee",
            "program",
            "course",
            "curriculum",
            "department",
            "placement",
            "internship",
            "hostel",
            "mess",
            "fees",
            "scholarship",
            "faculty",
            "library",
            "laboratory",
            "exam",
        ]

        topic_hits = sum(1 for marker in topic_markers if marker in text)
        return topic_hits > 0
    
    def _select_system_prompt(self, message: str, context: Optional[str] = None) -> str:
        """Select appropriate system prompt based on message content"""
        message_lower = message.lower()
        
        # If context is provided, use it
        if context and context in self.system_prompts:
            return self.system_prompts[context]
        
        # Determine context from message content
        if any(word in message_lower for word in ["admission", "apply", "entrance", "exam", "application"]):
            return self.system_prompts["admissions"]
        elif any(word in message_lower for word in ["course", "program", "study", "academic", "curriculum"]):
            return self.system_prompts["academics"]
        elif any(word in message_lower for word in ["event", "club", "activity", "festival", "sports"]):
            return self.system_prompts["campus_life"]
        elif any(word in message_lower for word in ["placement", "job", "career", "company", "salary"]):
            return self.system_prompts["placements"]
        elif any(word in message_lower for word in ["fee", "cost", "payment", "scholarship", "tuition"]):
            return self.system_prompts["fees"]
        elif any(word in message_lower for word in ["hostel", "accommodation", "room", "stay", "dormitory"]):
            return self.system_prompts["hostel"]
        else:
            return self.system_prompts["general"]
    
    def _prepare_messages(
        self, 
        user_message: str, 
        chat_history: Optional[List[Message]] = None,
        system_prompt: str = None
    ) -> List[Dict[str, str]]:
        """Prepare messages for OpenAI API"""
        messages = []
        
        # Add system message
        if system_prompt:
            messages.append({"role": "system", "content": system_prompt})
        
        # Add chat history (last 10 messages to stay within context limits)
        if chat_history:
            recent_messages = chat_history[-10:]
            for msg in recent_messages:
                role = "user" if msg.role == MessageRole.USER else "assistant"
                messages.append({"role": role, "content": msg.content})
        
        # Add current user message
        messages.append({"role": "user", "content": user_message})
        
        return messages
    
    def _calculate_tokens(self, prompt: str, completion: str) -> Dict[str, int]:
        """Calculate token usage"""
        try:
            prompt_tokens = len(self.encoding.encode(prompt))
            completion_tokens = len(self.encoding.encode(completion))
            total_tokens = prompt_tokens + completion_tokens

            return {
                "prompt_tokens": prompt_tokens,
                "completion_tokens": completion_tokens,
                "total_tokens": total_tokens
            }
        except Exception as e:
            logger.error(f"Error calculating tokens: {str(e)}")
            return {"prompt_tokens": 0, "completion_tokens": 0, "total_tokens": 0}

    async def _build_knowledge_base_response(
        self,
        user_message: str,
        faq_match: Optional[FaqMatch],
        user: Optional[User],
        fallback_error: Optional[str] = None,
    ) -> Dict[str, Any]:
        """Return a response using only the structured FAQ knowledge base."""

        if faq_match:
            content = self._format_faq_answer(faq_match.entry)
            category = faq_match.entry.category.value
        else:
            content = (
                "I'm still expanding my knowledge base and couldn't find a verified answer yet. "
                "Please try rephrasing your question or contact the SRM helpdesk."
            )
            if fallback_error:
                content += "\n\nTechnical detail: " + fallback_error
            category = self._categorize_message(user_message)

        token_usage = self._calculate_tokens(user_message, content)

        if user:
            await self.analytics_service.track_message_interaction(
                user_id=user.id,
                message_type="ai_response",
                tokens_used=token_usage["total_tokens"],
                category=category
            )

        return {
            "content": content,
            "tokens_used": token_usage,
            "model_used": "knowledge-base",
            "category": category,
            "knowledge_base": self._serialize_faq_match(faq_match)
        }

    async def _build_out_of_scope_response(
        self,
        user_message: str,
        user: Optional[User],
    ) -> Dict[str, Any]:
        """Return a friendly response for queries unrelated to SRM."""

        content = (
            "This question doesn't appear to be related to SRM Institute of Science & Technology. "
            "Please ask something about the college, its programs, campus life, or services so I can help!"
        )
        category = "out_of_scope"
        token_usage = self._calculate_tokens(user_message, content)

        if user:
            await self.analytics_service.track_message_interaction(
                user_id=user.id,
                message_type="ai_response",
                tokens_used=token_usage["total_tokens"],
                category=category,
            )

        return {
            "content": content,
            "tokens_used": token_usage,
            "model_used": "college-scope-guard",
            "category": category,
            "knowledge_base": None,
        }

<<<<<<< HEAD
    async def _create_chat_completion(
        self,
        messages: List[Dict[str, str]],
        user: Optional[User],
    ) -> Dict[str, Any]:
        """Execute the OpenAI ChatCompletion request in a worker thread."""

        if not self._openai_enabled:
            raise RuntimeError("OpenAI access is not configured")

        def _request() -> Dict[str, Any]:
            return openai.ChatCompletion.create(
                model=settings.OPENAI_MODEL,
                messages=messages,
                temperature=settings.OPENAI_TEMPERATURE,
                max_tokens=settings.OPENAI_MAX_TOKENS,
                user=str(user.id) if user else "anonymous",
            )

        return await asyncio.to_thread(_request)

=======
>>>>>>> 2456d254
    def _inject_faq_context(self, base_prompt: str, entry: Any) -> str:
        """Embed FAQ data into the system prompt."""

        snippet = [
            "You have access to the following verified SRM knowledge base entry.",
            "Use it to craft a concise, friendly answer and cite the source when relevant.",
            f"Question: {entry.question}",
            f"Answer: {entry.answer}",
        ]

        if entry.source_name or entry.source_url:
            parts = [part for part in [entry.source_name, entry.source_url] if part]
            snippet.append("Source: " + " — ".join(parts))

        return base_prompt + "\n\n" + "\n".join(snippet)

    def _format_faq_answer(self, entry: Any) -> str:
        """Convert a FAQ entry into a conversational response."""

        lines = [entry.answer.strip()]

        source_parts = [part for part in [entry.source_name, entry.source_url] if part]
        if source_parts:
            lines.append("")
            lines.append("Source: " + " — ".join(source_parts))

        return "\n".join(lines)

    def _append_source_to_response(self, response: str, entry: Any) -> str:
        """Add source attribution to an OpenAI-generated response if missing."""

        if entry.source_name or entry.source_url:
            if "Source:" not in response:
                parts = [part for part in [entry.source_name, entry.source_url] if part]
                response = response.rstrip() + "\n\nSource: " + " — ".join(parts)
        return response

    def _serialize_faq_match(self, match: Optional[FaqMatch]) -> Optional[Dict[str, Any]]:
        """Serialize FAQ metadata for API responses."""

        if not match:
            return None

        entry = match.entry
        return {
            "question": entry.question,
            "category": entry.category.value if entry.category else None,
            "score": round(match.score, 2),
            "source_name": entry.source_name,
            "source_url": entry.source_url,
            "tags": entry.tags,
        }
    
    def _categorize_message(self, message: str) -> str:
        """Categorize user message"""
        message_lower = message.lower()
        
        if any(word in message_lower for word in ["admission", "apply", "entrance", "exam"]):
            return "admissions"
        elif any(word in message_lower for word in ["course", "program", "study", "academic"]):
            return "academics"
        elif any(word in message_lower for word in ["event", "club", "activity", "festival"]):
            return "campus_life"
        elif any(word in message_lower for word in ["placement", "job", "career", "company"]):
            return "placements"
        elif any(word in message_lower for word in ["fee", "cost", "payment", "scholarship"]):
            return "fees"
        elif any(word in message_lower for word in ["hostel", "accommodation", "room", "stay"]):
            return "hostel"
        else:
            return "general"
    
    async def generate_quick_suggestions(self, user: Optional[User] = None) -> List[Dict[str, str]]:
        """Generate quick suggestion buttons based on user context"""
        suggestions = [
            {
                "title": "Admissions Process",
                "description": "About admission requirements and deadlines",
                "icon": "🎓",
                "category": "admissions"
            },
            {
                "title": "Engineering Programs",
                "description": "Explore top engineering courses at SRM",
                "icon": "⚙️",
                "category": "academics"
            },
            {
                "title": "Hostel Facilities",
                "description": "Information about accommodation and fees",
                "icon": "🏠",
                "category": "hostel"
            },
            {
                "title": "Campus Events",
                "description": "Discover clubs, events, and activities",
                "icon": "🎪",
                "category": "campus_life"
            },
            {
                "title": "Placement Statistics",
                "description": "Career opportunities and company visits",
                "icon": "💼",
                "category": "placements"
            },
            {
                "title": "Fee Structure",
                "description": "Tuition fees and scholarship information",
                "icon": "💰",
                "category": "fees"
            }
        ]
        
        # Personalize suggestions based on user profile
        if user and user.campus:
            suggestions.append({
                "title": f"{user.campus} Campus",
                "description": f"Specific information about {user.campus} campus",
                "icon": "📍",
                "category": "campus_specific"
            })
        
        if user and user.focus:
            suggestions.append({
                "title": f"{user.focus} Focus",
                "description": f"Information related to {user.focus}",
                "icon": "🎯",
                "category": "personalized"
            })
        
        return suggestions


# Create singleton instance
ai_service = AIService()<|MERGE_RESOLUTION|>--- conflicted
+++ resolved
@@ -5,18 +5,11 @@
 
 import asyncio
 import logging
-<<<<<<< HEAD
-from typing import Any, Dict, List, Optional
-
-import openai
-import tiktoken
-=======
 from datetime import datetime
 from typing import Any, Dict, List, Optional
 
 import tiktoken
 from openai import AsyncOpenAI
->>>>>>> 2456d254
 from openai.error import OpenAIError
 
 from app.core.config import settings
@@ -32,16 +25,9 @@
     
     def __init__(self):
         if settings.OPENAI_API_KEY:
-<<<<<<< HEAD
-            openai.api_key = settings.OPENAI_API_KEY
-            self._openai_enabled = True
-        else:
-            self._openai_enabled = False
-=======
             self.client: Optional[AsyncOpenAI] = AsyncOpenAI(api_key=settings.OPENAI_API_KEY)
         else:
             self.client = None
->>>>>>> 2456d254
             logger.warning(
                 "OpenAI API key is not configured. Falling back to knowledge base responses."
             )
@@ -279,20 +265,12 @@
             if faq_match:
                 system_prompt = self._inject_faq_context(system_prompt, faq_match.entry)
 
-<<<<<<< HEAD
-            if not self._openai_enabled:
-=======
             if not self.client:
->>>>>>> 2456d254
                 return await self._build_knowledge_base_response(user_message, faq_match, user)
 
             messages = self._prepare_messages(user_message, chat_history, system_prompt)
 
             try:
-<<<<<<< HEAD
-                response = await self._create_chat_completion(messages, user)
-                ai_response = response["choices"][0]["message"]["content"]
-=======
                 response = await self.client.chat.completions.create(
                     model=settings.OPENAI_MODEL,
                     messages=messages,
@@ -301,7 +279,6 @@
                     user=str(user.id) if user else "anonymous"
                 )
                 ai_response = response.choices[0].message.content
->>>>>>> 2456d254
             except OpenAIError as exc:
                 logger.error("OpenAI error: %s", exc)
                 return await self._build_knowledge_base_response(
@@ -520,30 +497,6 @@
             "knowledge_base": None,
         }
 
-<<<<<<< HEAD
-    async def _create_chat_completion(
-        self,
-        messages: List[Dict[str, str]],
-        user: Optional[User],
-    ) -> Dict[str, Any]:
-        """Execute the OpenAI ChatCompletion request in a worker thread."""
-
-        if not self._openai_enabled:
-            raise RuntimeError("OpenAI access is not configured")
-
-        def _request() -> Dict[str, Any]:
-            return openai.ChatCompletion.create(
-                model=settings.OPENAI_MODEL,
-                messages=messages,
-                temperature=settings.OPENAI_TEMPERATURE,
-                max_tokens=settings.OPENAI_MAX_TOKENS,
-                user=str(user.id) if user else "anonymous",
-            )
-
-        return await asyncio.to_thread(_request)
-
-=======
->>>>>>> 2456d254
     def _inject_faq_context(self, base_prompt: str, entry: Any) -> str:
         """Embed FAQ data into the system prompt."""
 
